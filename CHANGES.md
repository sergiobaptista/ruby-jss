--- conflicted
+++ resolved
@@ -1,10 +1,5 @@
 # Change History
 
-<<<<<<< HEAD
-## v0.9.4 2017-08-17
-
-- Fix: require 'English', rather than require 'english'. Thanks to HIMANSHU-ELIGIBLE @ github for catching & fixing this one.
-=======
 ## v0.10.0a1 2017-08-15 (pre release)
 
 - Improvement: Working with multiple APIConnections is now far more flexible!
@@ -17,7 +12,6 @@
   The default/active connection continues to work as always, so your existing code will be fine.
   See the [documentation for the JSS::APIConnection class](http://www.rubydoc.info/gems/ruby-jss/JSS/APIConnection) for details.
 - Fix: Specifying port 443, as well as 8443, when connecting an APIConnection will default to using SSL. To force such a connection to NOT use SSL, provide the parameter `use_ssl: false`
->>>>>>> c05b42ad
 
 ## v0.9.3 2017-08-08
 
