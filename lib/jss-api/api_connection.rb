--- conflicted
+++ resolved
@@ -195,20 +195,11 @@
       
       # we're using ssl if 1) args[:use_ssl] is anything but false
       # or 2) the port is the default casper ssl port.
-<<<<<<< HEAD
-      args[:use_ssl] = true if args[:use_ssl].nil? or args[:port] == SSL_PORT
-      
-      # and here's the URL
-      ssl = args[:use_ssl] ? "s" : ''
-      @rest_url = URI::encode "http#{ssl}://#{args[:server]}:#{args[:port]}/#{RSRC}"
-=======
       args[:use_ssl] = (not args[:use_ssl] == false) or (args[:port] == SSL_PORT)
       
       # and here's the URL
       ssl = args[:use_ssl] ? "s" : ''
       @rest_url = URI::encode "http#{ssl}://#{args[:server]}:#{args[:port]}/#{RSRC_BASE}"
-
->>>>>>> 34ff6707
 
 
       # prep the args for passing to RestClient::Resource
