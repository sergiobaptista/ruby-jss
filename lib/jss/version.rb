### Copyright 2017 Pixar

###
###    Licensed under the Apache License, Version 2.0 (the "Apache License")
###    with the following modification; you may not use this file except in
###    compliance with the Apache License and the following modification to it:
###    Section 6. Trademarks. is deleted and replaced with:
###
###    6. Trademarks. This License does not grant permission to use the trade
###       names, trademarks, service marks, or product names of the Licensor
###       and its affiliates, except as required to comply with Section 4(c) of
###       the License and to reproduce the content of the NOTICE file.
###
###    You may obtain a copy of the Apache License at
###
###        http://www.apache.org/licenses/LICENSE-2.0
###
###    Unless required by applicable law or agreed to in writing, software
###    distributed under the Apache License with the above modification is
###    distributed on an "AS IS" BASIS, WITHOUT WARRANTIES OR CONDITIONS OF ANY
###    KIND, either express or implied. See the Apache License for the specific
###    language governing permissions and limitations under the Apache License.
###
###

###
module JSS

  ### The version of the JSS ruby gem
<<<<<<< HEAD
  VERSION = '0.10.0.a2'.freeze
=======
  VERSION = '0.9.2'.freeze
>>>>>>> 7e2ee884

end # module<|MERGE_RESOLUTION|>--- conflicted
+++ resolved
@@ -27,10 +27,6 @@
 module JSS
 
   ### The version of the JSS ruby gem
-<<<<<<< HEAD
-  VERSION = '0.10.0.a2'.freeze
-=======
   VERSION = '0.9.2'.freeze
->>>>>>> 7e2ee884
 
 end # module